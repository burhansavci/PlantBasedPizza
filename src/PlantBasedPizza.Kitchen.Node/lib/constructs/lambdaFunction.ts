import { Construct } from "constructs";
import { NodejsFunction, OutputFormat } from "aws-cdk-lib/aws-lambda-nodejs";
import { Code, Runtime } from "aws-cdk-lib/aws-lambda";
import { LambdaTarget } from "aws-cdk-lib/aws-elasticloadbalancingv2-targets";
import { ApplicationTargetGroup, ListenerCondition, TargetType } from "aws-cdk-lib/aws-elasticloadbalancingv2";
import { Tags } from "aws-cdk-lib";
import { Alias } from "aws-cdk-lib/aws-kms";
import { SharedProps } from "./sharedFunctionProps";
import { IStringParameter } from "aws-cdk-lib/aws-ssm";
import { HttpLambdaIntegration } from "aws-cdk-lib/aws-apigatewayv2-integrations";
import { HttpMethod } from "aws-cdk-lib/aws-events";

export class InstrumentedApiLambdaFunctionProps {
  sharedProps: SharedProps;
  handler: string;
  buildDef: string;
  outDir: string;
  path: string;
  methods: string[];
  priority: number;
  functionName: string;
  jwtKey: IStringParameter;
}

export class InstrumentedApiLambdaFunction extends Construct {
  function: NodejsFunction;

  constructor(scope: Construct, id: string, props: InstrumentedApiLambdaFunctionProps) {
    super(scope, id);

    const pathToBuildFile = props.buildDef;
    const pathToOutputFile = props.outDir;

    const code = Code.fromCustomCommand(pathToOutputFile, ["node", pathToBuildFile]);

    this.function = new NodejsFunction(this, props.functionName, {
      runtime: Runtime.NODEJS_20_X,
      code: code,
      handler: props.handler,
      memorySize: 512,
      environment: {
        TABLE_NAME: props.sharedProps.table.tableName,
        JWT_SSM_PARAM: props.jwtKey.parameterName,
<<<<<<< HEAD
        DD_IAST_ENABLED: "true"
=======
        INTEGRATION_TEST_RUN: process.env.INTEGRATION_TEST ?? ""
>>>>>>> 511107a7
      },
      bundling: {
        externalModules: ["graphql/language/visitor", "graphql/language/printer", "graphql/utilities"],
        esbuildVersion: "0.21.5",
      },
    });

    const kmsAlias = Alias.fromAliasName(this, "SSMAlias", "aws/ssm");
    kmsAlias.grantDecrypt(this.function);

    Tags.of(this.function).add("service", props.sharedProps.serviceName);
    Tags.of(this.function).add("env", props.sharedProps.environment);
    Tags.of(this.function).add("version", props.sharedProps.version);

    props.jwtKey.grantRead(this.function);

    // TODO: Check to make sure this value is set IF NOT an integration test run
    if (props.sharedProps.apiProps.albListener !== undefined) {
      const getNewLambdaTarget = new LambdaTarget(this.function);

      const targetGroup = new ApplicationTargetGroup(this, `${id}TargetGroup`, {
        targetType: TargetType.LAMBDA,
      });
      targetGroup.addTarget(getNewLambdaTarget);

      props.sharedProps.apiProps.albListener.addTargetGroups(`${id}LambdaTargetGroup`, {
        targetGroups: [targetGroup],
        conditions: [ListenerCondition.pathPatterns([props.path]), ListenerCondition.httpRequestMethods(props.methods)],
        priority: props.priority,
      });
    }

    if (props.sharedProps.apiProps.apiGateway !== undefined) {
      const lambdaIntegration = new HttpLambdaIntegration(`LambdaIntegration${props.functionName}`, this.function);

      props.sharedProps.apiProps.apiGateway.addRoutes({
        path: props.path,
        methods: this.getHttpMethodFromString(props.methods),
        integration: lambdaIntegration,
      });
    }

    if (props.sharedProps.datadogConfiguration !== undefined){
      props.sharedProps.datadogConfiguration.addLambdaFunctions([this.function]);
    }
  }

  getHttpMethodFromString(methods: String[]): HttpMethod[] {
    const httpMethods = methods.map((method) => {
      switch (method.toUpperCase()) {
        case "GET":
          return HttpMethod.GET;
        case "POST":
          return HttpMethod.POST;
        case "PUT":
          return HttpMethod.PUT;
        case "DELETE":
          return HttpMethod.DELETE;
        case "HEAD":
          return HttpMethod.HEAD;
        case "OPTIONS":
          return HttpMethod.OPTIONS;
        case "PATCH":
          return HttpMethod.PATCH;
        default:
          throw `Unknown method ${method}`;
      }
    });

    return httpMethods;
  }
}<|MERGE_RESOLUTION|>--- conflicted
+++ resolved
@@ -41,11 +41,7 @@
       environment: {
         TABLE_NAME: props.sharedProps.table.tableName,
         JWT_SSM_PARAM: props.jwtKey.parameterName,
-<<<<<<< HEAD
-        DD_IAST_ENABLED: "true"
-=======
         INTEGRATION_TEST_RUN: process.env.INTEGRATION_TEST ?? ""
->>>>>>> 511107a7
       },
       bundling: {
         externalModules: ["graphql/language/visitor", "graphql/language/printer", "graphql/utilities"],
@@ -55,10 +51,6 @@
 
     const kmsAlias = Alias.fromAliasName(this, "SSMAlias", "aws/ssm");
     kmsAlias.grantDecrypt(this.function);
-
-    Tags.of(this.function).add("service", props.sharedProps.serviceName);
-    Tags.of(this.function).add("env", props.sharedProps.environment);
-    Tags.of(this.function).add("version", props.sharedProps.version);
 
     props.jwtKey.grantRead(this.function);
 
